--- conflicted
+++ resolved
@@ -6,15 +6,9 @@
 currently being supported with security updates.
 
 | Version | Supported          |
-<<<<<<< HEAD
-|--------| ------------------ |
-| >0.2   | :white_check_mark: |
-| <0.2   | :x:                |
-=======
 | ------- | ------------------ |
 | >0.3   | :white_check_mark: |
 | < 0.2   | :x:                |
->>>>>>> 78a57844
 
 ## Reporting a Vulnerability
 
