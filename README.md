--- conflicted
+++ resolved
@@ -1,269 +1,262 @@
-<div align="center">
-
-<img src="https://private-user-images.githubusercontent.com/75434191/307529707-500975cc-b5f4-46df-abe8-2d03c687a1c1.png?jwt=eyJhbGciOiJIUzI1NiIsInR5cCI6IkpXVCJ9.eyJpc3MiOiJnaXRodWIuY29tIiwiYXVkIjoicmF3LmdpdGh1YnVzZXJjb250ZW50LmNvbSIsImtleSI6ImtleTUiLCJleHAiOjE3MTA1MTMwMjQsIm5iZiI6MTcxMDUxMjcyNCwicGF0aCI6Ii83NTQzNDE5MS8zMDc1Mjk3MDctNTAwOTc1Y2MtYjVmNC00NmRmLWFiZTgtMmQwM2M2ODdhMWMxLnBuZz9YLUFtei1BbGdvcml0aG09QVdTNC1ITUFDLVNIQTI1NiZYLUFtei1DcmVkZW50aWFsPUFLSUFWQ09EWUxTQTUzUFFLNFpBJTJGMjAyNDAzMTUlMkZ1cy1lYXN0LTElMkZzMyUyRmF3czRfcmVxdWVzdCZYLUFtei1EYXRlPTIwMjQwMzE1VDE0MjUyNFomWC1BbXotRXhwaXJlcz0zMDAmWC1BbXotU2lnbmF0dXJlPTAxMmUzMDRjMmE4OGY1MzQ1M2YwZjNkZTUxZmQ3MTMxNzM0NjE3ODRmNjI3ZTJjNWY4Mjk4Nzk1NGQwN2JmMjMmWC1BbXotU2lnbmVkSGVhZGVycz1ob3N0JmFjdG9yX2lkPTAma2V5X2lkPTAmcmVwb19pZD0wIn0.H9MOqp4Xg3GJd1B2W4U7FpHz0KTjcJuuePBOUKtuVkQ" alt="Sample Image">
-
-
-# Logly
-
-[![Run Tests](https://github.com/muhammad-fiaz/logly/actions/workflows/python-package.yaml/badge.svg)](https://github.com/muhammad-fiaz/logly/actions/workflows/python-package.yaml)
-[![PyPI Version](https://img.shields.io/pypi/v/logly)](https://pypi.org/project/logly/)
-[![Python Versions](https://img.shields.io/pypi/pyversions/logly)](https://pypi.org/project/logly/)
-[![License: MIT](https://img.shields.io/badge/License-MIT-blue.svg)](https://opensource.org/licenses/MIT)
-[![Downloads](https://img.shields.io/pypi/dm/logly)](https://pypi.org/project/logly/)
-[![Last Commit](https://img.shields.io/github/last-commit/muhammad-fiaz/logly)](https://github.com/muhammad-fiaz/logly)
-[![GitHub Issues](https://img.shields.io/github/issues/muhammad-fiaz/logly)](https://github.com/muhammad-fiaz/logly/issues)
-[![GitHub Stars](https://img.shields.io/github/stars/muhammad-fiaz/logly)](https://github.com/muhammad-fiaz/logly/stargazers)
-[![GitHub Forks](https://img.shields.io/github/forks/muhammad-fiaz/logly)](https://github.com/muhammad-fiaz/logly/network)
-
-[![Maintainer](https://img.shields.io/badge/Maintainer-muhammad--fiaz-blue)](https://github.com/muhammad-fiaz)
-[![Sponsor on GitHub](https://img.shields.io/badge/Sponsor%20on%20GitHub-Become%20a%20Sponsor-blue)](https://github.com/sponsors/muhammad-fiaz)
-[![License: MIT](https://img.shields.io/badge/License-MIT-blue.svg)](https://opensource.org/licenses/MIT)
-[![Stability](https://img.shields.io/badge/Stability-Stable-green)](https://github.com/muhammad-fiaz/logly)
-
-</div>
-
-Tired of writing custom logging code for your Python applications? 
-
-<<<<<<< HEAD
-Logly is a ready to go logging utility that provides an easy way to log messages with different levels, colors, and many custom options. It is designed to be flexible, allowing you to customize the log messages based on your application's needs. Logly supports logging to both the console and a file, and it comes with built-in color-coded log levels for better visibility.
-=======
-Logly is a customizable logging utility for Python that provides an easy way to log messages with different levels, colors, and options. It is designed to be flexible, allowing you to customize the log messages based on your application's needs. Logly supports logging to both the console and a file, and it comes with built-in color-coded log levels for better visibility.
-
-if you like this project make sure to star 🌟 it in the [repository](https://github.com/muhammad-fiaz/logly/) and if you want to contribute make sure to fork this repository❤✨.
-
-## Table of Contents
-
-1. [Introduction](#readme)
-2. [Installation](#installation)
-3. [Features](#features)
-4. [Usage](#usage)
-    - [Getting Started](#getting-started)
-    - [Explanation](#explanation)
-5. [Set Default Path](#set-default-path)
-6. [Color Options](#color-options)
-    - [Default Color Options](#default-color-options)
-    - [Custom Color Options](#custom-color-options)
-7. [Tips & Tricks](#tips--tricks)
-8. [Contributing](#contributing)
-9. [Code of Conduct](#code-of-conduct)
-10. [License](#license)
-11. [Support the Project](#support-the-project)
-12. [Happy Coding](#happy-coding)
->>>>>>> 78a57844
-
-## Features
-
-- Easy-to-use logging for Python applications.
-- Customizable log levels and formatting.
-- Customizable log colors.
-- Log to file and/or console.
-- Log to file with automatic file rotation.
-- Log to file with automatic file size management.
-- Log to file with automatic file deletion.
-- Log to file with automatic deletion and rewriting of the file when it reaches max_file_size.
-- many more features!
-
-## Getting Started
-
-## Installation
-
-```bash
-pip install logly
-```
-
-## Usage
-
-```python
-# Import Logly
-from logly import Logly
-
-# Create a Logly instance
-logly = Logly()
-# logly = Logly(show_time=False)  # Include timestamps in log messages default is  true, and you can set it to false will not show the time in all log messages
-
-# Start logging will store the log in text file
-logly.start_logging() #make sure to include this or else the log will only display without storing it
-
-logly.info("hello this is log")
-logly.info("hello this is log", color=logly.COLOR.RED) # with custom color
-
-# Log messages with different levels and colors
-logly.info("Key1", "Value1", color=logly.COLOR.CYAN)
-logly.warn("Key2", "Value2", color=logly.COLOR.YELLOW)
-logly.error("Key3", "Value3", color=logly.COLOR.RED)
-logly.debug("Key4", "Value4", color=logly.COLOR.BLUE)
-logly.critical("Key5", "Value5", color=logly.COLOR.CRITICAL)
-logly.fatal("Key6", "Value6", color=logly.COLOR.CRITICAL)
-logly.trace("Key7", "Value7", color=logly.COLOR.BLUE)
-logly.log("Key8", "Value8", color=logly.COLOR.WHITE)
-
-# Stop logging ( messages will be displayed but not logged in file after this point)
-logly.stop_logging()
-
-# Log more messages after stopping logging ( messages will be displayed but not logged in file after this point)
-logly.info("AnotherKey1", "AnotherValue1", color=logly.COLOR.CYAN)
-logly.warn("AnotherKey2", "AnotherValue2", color=logly.COLOR.YELLOW)
-logly.error("AnotherKey3", "AnotherValue3", color=logly.COLOR.RED)
-
-
-logly.info("hello this is log", color=logly.COLOR.RED,show_time=False) # with custom color and without time
-
-# Start logging again
-logly.start_logging() 
-
-# Set default file path and max file size
-logly.set_default_file_path("log.txt") # Set the default file path is "log.txt" if you want to set the file path where you want to save the log file.
-logly.set_default_max_file_size(50) # set default max file size is 50 MB
-
-# Log messages with default settings (using default file path and max file size)
-logly.info("DefaultKey1", "DefaultValue1")
-logly.warn("DefaultKey2", "DefaultValue2")
-logly.error("DefaultKey3", "DefaultValue3", log_to_file=False)
-
-#DEFAULT FILE SIZE IS 100 MB in the txt file
-# Log messages with custom file path and max file size(optional)
-logly.info("CustomKey1", "CustomValue1", file_path="path/c.txt", max_file_size=25) # max_file_size is in MB and create a new file when the file size reaches max_file_size
-logly.warn("CustomKey2", "CustomValue2", file_path="path/c.txt", max_file_size=25,auto=True) # auto=True will automatically delete the file data when it reaches max_file_size
-
-# Access color constants directly
-logly.info("Accessing color directly", "DirectColorValue", color=logly.COLOR.RED)
-
-# Disable color
-logly.color_enabled = False
-logly.info("ColorDisabledKey", "ColorDisabledValue", color=logly.COLOR.RED)
-logly.info("ColorDisabledKey1", "ColorDisabledValue1", color=logly.COLOR.RED,color_enabled=True) # This will enable the color for this one log message
-logly.color_enabled = True
-# this will enable the color again
-logly.info("ColorDisabledKey1", "ColorDisabledValue1", color=logly.COLOR.RED,color_enabled=False) # this will disable the color for this one log message
-
-
-# Display logged messages (this will display all the messages logged so far)
-print("Logged Messages:")
-for message in logly.logged_messages:
-    print(message)
-
-```
-## Explanation:
-
-1. Import the `Logly` class from the `logly` module.
-2. Create an instance of `Logly`.
-3. Start logging using the `start_logging()` method.
-4. Log messages with various levels (info, warn, error, debug, critical, fatal, trace) and colors.
-5. Stop logging using the `stop_logging()` method.
-6. Log additional messages after stopping logging.
-7. Start logging again.
-8. Log messages with default settings, custom file path, and max file size.
-9. Access color constants directly.
-10. Display logged messages.
-11. enable/disable timestamp support
-12. enable/disable color for log support
-
-for more information check the [repository](https://github.com/muhammad-fiaz/logly)
-
-## Set Default Path
-If you encounter an error related to the default file path, you can use the following code snippet to set the default path:
-
-```python3
-logly = Logly()
-logly.start_logging()
-
-# Set default file path and maximum file size
-logly.set_default_max_file_size(50)
-logger = os.path.join(os.path.dirname(os.path.abspath(__file__)), "log.txt")
-logly.set_default_file_path(logger)
-```
-This will set the default file path, and you can customize it according to your requirements.
-
-## Color Options:
-
-### Default Color Options:
-
-| Level    | Color Code      |
-| -------- | --------------- |
-| INFO     | CYAN            |
-| WARNING  | YELLOW          |
-| ERROR    | RED             |
-| DEBUG    | BLUE            |
-| CRITICAL | BRIGHT RED      |
-| TRACE    | BLUE            |
-| DEFAULT  | WHITE           |
-
-### Custom Color Options:
-
-You can use any of the following color codes for custom coloring:
-
-| NAME     | Color Code      |
-|----------| --------------- |
-| CYAN      | CYAN            |
-| YELLOW   | YELLOW          |
-|  RED       | RED             |
-|  BLUE      | BLUE            |
-| BRIGHT RED | CRITICAL     |
-|WHITE   | WHITE           |
-
-For example, you can use `color=logly.COLOR.RED` for the red color.
-
-## Tips & Tricks
-If you want to use logly in your project files without creating a new object in each Python file or class, you can create a file named logly.py. In this file, initialize logly and configure the defaults. Now, you can easily import and use it throughout your project:
-
-`logly.py`
-```python3
-# logly.py in your root or custom path
-# Import Logly
-from logly import Logly
-
-logly = Logly()
-logly.start_logging()
-
-# Set default file path and maximum file size
-logly.set_default_max_file_size(50)
-logger = os.path.join(os.path.dirname(os.path.abspath(__file__)), "log.txt") # This will ensure the path location to create the log.txt 
-logly.set_default_file_path(logger)
-
-# Start logging again
-logly.start_logging()
-```
-you can now use the logly by
-
-
-`main.py`
-```python3
-from logly import logly # make sure to import it some IDE may automatically import it on top
-
-logly.info("msg","hello this is logly", color=logly.COLOR.RED) # with custom color of red
-
-```
-### output 
-```
-[XXXX-XX-XX XX:XX: XX] INFo: msg: hello this is logly
-
-```
-
-## Contributing
-Contributions are welcome! Before contributing, please read our [Contributing Guidelines](CONTRIBUTING.md) to ensure a smooth and collaborative development process.
-
-## Code of Conduct
-
-Please review our [Code of Conduct](CODE_OF_CONDUCT.md) to understand the standards of behavior we expect from contributors and users of this project.
-
-## License
-This project is licensed under the [MIT License](). See [LICENSE](LICENSE) for more details.
-
-## Support the Project
-<br>
-<div align="center">
-
-_Support the Project by Becoming a Sponsor on GitHub_
-
-<<<<<<< HEAD
-[![Sponsor muhammad-fiaz](https://img.shields.io/badge/Sponsor-%231EAEDB.svg?&style=for-the-badge&logo=GitHub-Sponsors&logoColor=white)](https://github.com/sponsors/muhammad-fiaz)
-=======
-
-[![Sponsor muhammad-fiaz](https://img.shields.io/badge/Sponsor-%231EAEDB.svg?&style=for-the-badge&logo=GitHub-Sponsors&logoColor=white)](https://github.com/sponsors/muhammad-fiaz)
-
->>>>>>> 78a57844
-</div>
-
-
-
-## Happy Coding ❤️
+<div align="center">
+
+<img src="https://private-user-images.githubusercontent.com/75434191/307529707-500975cc-b5f4-46df-abe8-2d03c687a1c1.png?jwt=eyJhbGciOiJIUzI1NiIsInR5cCI6IkpXVCJ9.eyJpc3MiOiJnaXRodWIuY29tIiwiYXVkIjoicmF3LmdpdGh1YnVzZXJjb250ZW50LmNvbSIsImtleSI6ImtleTUiLCJleHAiOjE3MTA1MTMwMjQsIm5iZiI6MTcxMDUxMjcyNCwicGF0aCI6Ii83NTQzNDE5MS8zMDc1Mjk3MDctNTAwOTc1Y2MtYjVmNC00NmRmLWFiZTgtMmQwM2M2ODdhMWMxLnBuZz9YLUFtei1BbGdvcml0aG09QVdTNC1ITUFDLVNIQTI1NiZYLUFtei1DcmVkZW50aWFsPUFLSUFWQ09EWUxTQTUzUFFLNFpBJTJGMjAyNDAzMTUlMkZ1cy1lYXN0LTElMkZzMyUyRmF3czRfcmVxdWVzdCZYLUFtei1EYXRlPTIwMjQwMzE1VDE0MjUyNFomWC1BbXotRXhwaXJlcz0zMDAmWC1BbXotU2lnbmF0dXJlPTAxMmUzMDRjMmE4OGY1MzQ1M2YwZjNkZTUxZmQ3MTMxNzM0NjE3ODRmNjI3ZTJjNWY4Mjk4Nzk1NGQwN2JmMjMmWC1BbXotU2lnbmVkSGVhZGVycz1ob3N0JmFjdG9yX2lkPTAma2V5X2lkPTAmcmVwb19pZD0wIn0.H9MOqp4Xg3GJd1B2W4U7FpHz0KTjcJuuePBOUKtuVkQ" alt="Sample Image">
+
+
+# Logly
+
+[![Run Tests](https://github.com/muhammad-fiaz/logly/actions/workflows/python-package.yaml/badge.svg)](https://github.com/muhammad-fiaz/logly/actions/workflows/python-package.yaml)
+[![PyPI Version](https://img.shields.io/pypi/v/logly)](https://pypi.org/project/logly/)
+[![Python Versions](https://img.shields.io/pypi/pyversions/logly)](https://pypi.org/project/logly/)
+[![License: MIT](https://img.shields.io/badge/License-MIT-blue.svg)](https://opensource.org/licenses/MIT)
+[![Downloads](https://img.shields.io/pypi/dm/logly)](https://pypi.org/project/logly/)
+[![Last Commit](https://img.shields.io/github/last-commit/muhammad-fiaz/logly)](https://github.com/muhammad-fiaz/logly)
+[![GitHub Issues](https://img.shields.io/github/issues/muhammad-fiaz/logly)](https://github.com/muhammad-fiaz/logly/issues)
+[![GitHub Stars](https://img.shields.io/github/stars/muhammad-fiaz/logly)](https://github.com/muhammad-fiaz/logly/stargazers)
+[![GitHub Forks](https://img.shields.io/github/forks/muhammad-fiaz/logly)](https://github.com/muhammad-fiaz/logly/network)
+
+[![Maintainer](https://img.shields.io/badge/Maintainer-muhammad--fiaz-blue)](https://github.com/muhammad-fiaz)
+[![Sponsor on GitHub](https://img.shields.io/badge/Sponsor%20on%20GitHub-Become%20a%20Sponsor-blue)](https://github.com/sponsors/muhammad-fiaz)
+[![License: MIT](https://img.shields.io/badge/License-MIT-blue.svg)](https://opensource.org/licenses/MIT)
+[![Stability](https://img.shields.io/badge/Stability-Stable-green)](https://github.com/muhammad-fiaz/logly)
+
+</div>
+
+Tired of writing custom logging code for your Python applications? 
+
+Logly is a ready to go logging utility that provides an easy way to log messages with different levels, colors, and many custom options. It is designed to be flexible, allowing you to customize the log messages based on your application's needs. Logly supports logging to both the console and a file, and it comes with built-in color-coded log levels for better visibility.
+
+if you like this project make sure to star 🌟 it in the [repository](https://github.com/muhammad-fiaz/logly/) and if you want to contribute make sure to fork this repository❤✨.
+
+## Table of Contents
+
+1. [Introduction](#readme)
+2. [Installation](#installation)
+3. [Features](#features)
+4. [Usage](#usage)
+    - [Getting Started](#getting-started)
+    - [Explanation](#explanation)
+5. [Set Default Path](#set-default-path)
+6. [Color Options](#color-options)
+    - [Default Color Options](#default-color-options)
+    - [Custom Color Options](#custom-color-options)
+7. [Tips & Tricks](#tips--tricks)
+8. [Contributing](#contributing)
+9. [Code of Conduct](#code-of-conduct)
+10. [License](#license)
+11. [Support the Project](#support-the-project)
+12. [Happy Coding](#happy-coding)
+
+
+## Features
+
+- Easy-to-use logging for Python applications.
+- Customizable log levels and formatting.
+- Customizable log colors.
+- Log to file and/or console.
+- Log to file with automatic file rotation.
+- Log to file with automatic file size management.
+- Log to file with automatic file deletion.
+- Log to file with automatic deletion and rewriting of the file when it reaches max_file_size.
+- many more features!
+
+## Getting Started
+
+## Installation
+
+```bash
+pip install logly
+```
+
+## Usage
+
+```python
+# Import Logly
+from logly import Logly
+
+# Create a Logly instance
+logly = Logly()
+# logly = Logly(show_time=False)  # Include timestamps in log messages default is  true, and you can set it to false will not show the time in all log messages
+
+# Start logging will store the log in text file
+logly.start_logging() #make sure to include this or else the log will only display without storing it
+
+logly.info("hello this is log")
+logly.info("hello this is log", color=logly.COLOR.RED) # with custom color
+
+# Log messages with different levels and colors
+logly.info("Key1", "Value1", color=logly.COLOR.CYAN)
+logly.warn("Key2", "Value2", color=logly.COLOR.YELLOW)
+logly.error("Key3", "Value3", color=logly.COLOR.RED)
+logly.debug("Key4", "Value4", color=logly.COLOR.BLUE)
+logly.critical("Key5", "Value5", color=logly.COLOR.CRITICAL)
+logly.fatal("Key6", "Value6", color=logly.COLOR.CRITICAL)
+logly.trace("Key7", "Value7", color=logly.COLOR.BLUE)
+logly.log("Key8", "Value8", color=logly.COLOR.WHITE)
+
+# Stop logging ( messages will be displayed but not logged in file after this point)
+logly.stop_logging()
+
+# Log more messages after stopping logging ( messages will be displayed but not logged in file after this point)
+logly.info("AnotherKey1", "AnotherValue1", color=logly.COLOR.CYAN)
+logly.warn("AnotherKey2", "AnotherValue2", color=logly.COLOR.YELLOW)
+logly.error("AnotherKey3", "AnotherValue3", color=logly.COLOR.RED)
+
+
+logly.info("hello this is log", color=logly.COLOR.RED,show_time=False) # with custom color and without time
+
+# Start logging again
+logly.start_logging() 
+
+# Set default file path and max file size
+logly.set_default_file_path("log.txt") # Set the default file path is "log.txt" if you want to set the file path where you want to save the log file.
+logly.set_default_max_file_size(50) # set default max file size is 50 MB
+
+# Log messages with default settings (using default file path and max file size)
+logly.info("DefaultKey1", "DefaultValue1")
+logly.warn("DefaultKey2", "DefaultValue2")
+logly.error("DefaultKey3", "DefaultValue3", log_to_file=False)
+
+#DEFAULT FILE SIZE IS 100 MB in the txt file
+# Log messages with custom file path and max file size(optional)
+logly.info("CustomKey1", "CustomValue1", file_path="path/c.txt", max_file_size=25) # max_file_size is in MB and create a new file when the file size reaches max_file_size
+logly.warn("CustomKey2", "CustomValue2", file_path="path/c.txt", max_file_size=25,auto=True) # auto=True will automatically delete the file data when it reaches max_file_size
+
+# Access color constants directly
+logly.info("Accessing color directly", "DirectColorValue", color=logly.COLOR.RED)
+
+# Disable color
+logly.color_enabled = False
+logly.info("ColorDisabledKey", "ColorDisabledValue", color=logly.COLOR.RED)
+logly.info("ColorDisabledKey1", "ColorDisabledValue1", color=logly.COLOR.RED,color_enabled=True) # This will enable the color for this one log message
+logly.color_enabled = True
+# this will enable the color again
+logly.info("ColorDisabledKey1", "ColorDisabledValue1", color=logly.COLOR.RED,color_enabled=False) # this will disable the color for this one log message
+
+
+# Display logged messages (this will display all the messages logged so far)
+print("Logged Messages:")
+for message in logly.logged_messages:
+    print(message)
+
+```
+## Explanation:
+
+1. Import the `Logly` class from the `logly` module.
+2. Create an instance of `Logly`.
+3. Start logging using the `start_logging()` method.
+4. Log messages with various levels (info, warn, error, debug, critical, fatal, trace) and colors.
+5. Stop logging using the `stop_logging()` method.
+6. Log additional messages after stopping logging.
+7. Start logging again.
+8. Log messages with default settings, custom file path, and max file size.
+9. Access color constants directly.
+10. Display logged messages.
+11. enable/disable timestamp support
+12. enable/disable color for log support
+
+for more information check the [repository](https://github.com/muhammad-fiaz/logly)
+
+## Set Default Path
+If you encounter an error related to the default file path, you can use the following code snippet to set the default path:
+
+```python3
+logly = Logly()
+logly.start_logging()
+
+# Set default file path and maximum file size
+logly.set_default_max_file_size(50)
+logger = os.path.join(os.path.dirname(os.path.abspath(__file__)), "log.txt")
+logly.set_default_file_path(logger)
+```
+This will set the default file path, and you can customize it according to your requirements.
+
+## Color Options:
+
+### Default Color Options:
+
+| Level    | Color Code      |
+| -------- | --------------- |
+| INFO     | CYAN            |
+| WARNING  | YELLOW          |
+| ERROR    | RED             |
+| DEBUG    | BLUE            |
+| CRITICAL | BRIGHT RED      |
+| TRACE    | BLUE            |
+| DEFAULT  | WHITE           |
+
+### Custom Color Options:
+
+You can use any of the following color codes for custom coloring:
+
+| NAME     | Color Code      |
+|----------| --------------- |
+| CYAN      | CYAN            |
+| YELLOW   | YELLOW          |
+|  RED       | RED             |
+|  BLUE      | BLUE            |
+| BRIGHT RED | CRITICAL     |
+|WHITE   | WHITE           |
+
+For example, you can use `color=logly.COLOR.RED` for the red color.
+
+## Tips & Tricks
+If you want to use logly in your project files without creating a new object in each Python file or class, you can create a file named logly.py. In this file, initialize logly and configure the defaults. Now, you can easily import and use it throughout your project:
+
+`logly.py`
+```python3
+# logly.py in your root or custom path
+# Import Logly
+from logly import Logly
+
+logly = Logly()
+logly.start_logging()
+
+# Set default file path and maximum file size
+logly.set_default_max_file_size(50)
+logger = os.path.join(os.path.dirname(os.path.abspath(__file__)), "log.txt") # This will ensure the path location to create the log.txt 
+logly.set_default_file_path(logger)
+
+# Start logging again
+logly.start_logging()
+```
+you can now use the logly by
+
+
+`main.py`
+```python3
+from logly import logly # make sure to import it some IDE may automatically import it on top
+
+logly.info("msg","hello this is logly", color=logly.COLOR.RED) # with custom color of red
+
+```
+### output 
+```
+[XXXX-XX-XX XX:XX: XX] INFo: msg: hello this is logly
+
+```
+
+## Contributing
+Contributions are welcome! Before contributing, please read our [Contributing Guidelines](CONTRIBUTING.md) to ensure a smooth and collaborative development process.
+
+## Code of Conduct
+
+Please review our [Code of Conduct](CODE_OF_CONDUCT.md) to understand the standards of behavior we expect from contributors and users of this project.
+
+## License
+This project is licensed under the [MIT License](). See [LICENSE](LICENSE) for more details.
+
+## Support the Project
+<br>
+<div align="center">
+
+_Support the Project by Becoming a Sponsor on GitHub_
+
+[![Sponsor muhammad-fiaz](https://img.shields.io/badge/Sponsor-%231EAEDB.svg?&style=for-the-badge&logo=GitHub-Sponsors&logoColor=white)](https://github.com/sponsors/muhammad-fiaz)
+
+
+</div>
+
+
+
+## Happy Coding ❤️